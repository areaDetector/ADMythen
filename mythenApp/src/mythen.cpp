/* mythen.cpp
 *
 * This is a driver for Dextris Mythen Detector.
 *
 * Based on the slsDetector driver by Xiaoqiang Wang (PSI) - June 8, 2012
 * Based on the asynPort driver from LNLS
 *
 * Author: J. Sullivan
 *         ANL - APS/XSD/BCDA
 *
 * Created:  June 17 2015
 *
 * Modified:
 *            2015-07-14  M. Moore ANL - APS/XSD/DET: Upated to work with other firmwares
 *            2015-07-14  M. Moore ANL - APS/XSD/DET: Added ReadMode to allow Reading of corrected data from Detector
 *            2015-07-15  M. Moore ANL - APS/XSD/DET: Modified acquire sequence to handle trigger time outs
 *            2015-08-05  M. Moore ANL - APS/XSD/DET: Changed how readout timeouts are handled to be timeout+acquiretime
 *                                                    Handles ImageMode correctly, so that if you have single acquire it only acquires one image
 */

#include <stddef.h>
#include <stdlib.h>
#include <stdarg.h>
#include <math.h>
#include <stdio.h>
#include <errno.h>
#include <string.h>
#include <iostream>

#include <epicsTime.h>
#include <epicsThread.h>
#include <epicsEndian.h>
#include <epicsEvent.h>
#include <epicsMutex.h>
#include <epicsString.h>
#include <epicsStdio.h>
#include <epicsMutex.h>
#include <cantProceed.h>
#include <iocsh.h>

#include <asynOctetSyncIO.h>

#include "ADDriver.h"
#include "NDPluginDriver.h"

#include <epicsExport.h>

#include <stdexcept>
#include <vector>
#include <climits>

#define MAX_DIMS      1280
#define MAX_COMMAND_LEN 128
#define M1K_TIMEOUT 2.0
#define MAX_TRIGGER_TIMEOUT_COUNT 50
#define FIRMWARE_VERSION_LEN 7
#define WAIT_TIMEOUT 5

#define SDSettingString          "SD_SETTING"
#define SDThresholdString        "SD_THRESHOLD"
#define SDEnergyString           "SD_ENERGY"
#define SDUseFlatFieldString     "SD_USE_FLATFIELD"
#define SDUseCountRateString     "SD_USE_COUNTRATE"
#define SDTauString              "SD_TAU"
#define SDUseBadChanIntrplString "SD_USE_BADCHANNEL_INTRPL"
#define SDBitDepthString         "SD_BIT_DEPTH"
#define SDUseGatesString         "SD_USE_GATES"
#define SDNumGatesString         "SD_NUM_GATES"
#define SDReadoutString          "SD_READOUT"
#define SDResetString            "SD_RESET"
#define SDFirmwareVersionString  "SD_FIRMWARE_VERSION"
#define SDFirmwareMajorString    "SD_FIRMWARE_MAJOR"
#define SDNModulesString         "SD_NMODULES"
#define SDSerialNumberString     "SD_SERIAL_NUMBER"

namespace mythen {

static const char *driverName = "mythen";

class MythenConnectionError : public std::runtime_error {
public:
    MythenConnectionError(const char* error)
        : std::runtime_error(error)
    { };
};

/**
 * Casts a byte array to the specific type and also swaps bytes if the host uses
 * big endian format.
 *
 * This implementation seems to be on the slower side but simplifies the interface,
 * consider adding specializations.
 */
template <class T>
T byteCast(char* str)
{
    T value;

    if (EPICS_BYTE_ORDER == EPICS_ENDIAN_BIG) {
        char* pVal = reinterpret_cast<char*>(&value);
        size_t i;
        for (i = 0; i < sizeof(T); ++i) {
            pVal[sizeof(T)-1-i] = str[i];
        }
    } else {
        value = *reinterpret_cast<T*>(str);
    }
    return value;
}

/**
 * Mythen firmware version utility class.
 */
class FirmwareVersion {
public:
    /**
     * Constructor.
     *
     * The version numbers are parsed from 7 byte long string
     * of type "M3.0.0".
     *
     * \param version Version string.
     */
    FirmwareVersion(std::string version)
        : version_str(version),
          MAJOR(version.size() >= 2 ? version[1]%48 : 0)
    { }

    /**
     * Default constructor.
     */
    FirmwareVersion() { }

    const char* c_str() const {
        return version_str.c_str();
    }

    unsigned short major() const {
        return MAJOR;
    }

private:
    std::string version_str;
    // Capitalized to circumvent as major is a macro in one of the headers
    unsigned short MAJOR;
};

/**
 * Status pair class to track the requested and current status with one atomic
 * object.
 */
class StatusPair {
private:
    bool request_;
    bool current_;
    epicsMutex lock_;
public:
    StatusPair()
        : request_(false),
          current_(false),
          lock_()
    { }

    void set_request(bool value) {
        lock_.lock();
        request_ = value;
        lock_.unlock();
    }

    bool get_request() {
        lock_.lock();
        bool value = request_;
        lock_.unlock();
        return value;
    }

    void set_current(bool value) {
        lock_.lock();
        current_ = value;
        lock_.unlock();
    }

    bool get_current() {
        lock_.lock();
        bool value = current_;
        lock_.unlock();
        return value;
    }

    operator bool() {
        lock_.lock();
        bool result = request_ || current_;
        lock_.unlock();
        return result;
    }
};

/**
 * Driver for Dectris Mythen detector.
 *
 * This driver uses the socket interface over TCP/UDP.
 */
class mythen : public ADDriver {
    public:
        mythen(const char *portName, const char *IPPortName,
                int maxBuffers, size_t maxMemory,
                int priority, int stackSize);

        /* These are the methods that we override from ADDriver */
        asynStatus writeInt32(asynUser *pasynUser, epicsInt32 value);
        asynStatus writeFloat64(asynUser *pasynUser, epicsFloat64 value);
        asynStatus writeOctet(asynUser *pasynUser, const char *value,
                size_t nChars, size_t *nActual);
        void report(FILE *fp, int details);
        void acquisitionTask();

    protected:
        int SDSetting;
#define FIRST_SD_PARAM SDSetting
        int SDThreshold;
        int SDEnergy;
        int SDUseFlatField;
        int SDUseCountRate;
        int SDUseBadChanIntrpl;
        int SDBitDepth;
        int SDUseGates;
        int SDNumGates;
        int SDTrigger;
        int SDReset;
        int SDTau;
        int SDReadout;
        int SDFirmwareVersion;
        int SDFirmwareMajor;
        int SDNModules;
        int SDSerialNumber;
#define LAST_SD_PARAM SDNModules

    private:
        bool automaticMode;

        /* These are the methods we implement from Mythen */
        asynStatus setAcquire(epicsInt32 value);
        asynStatus setFCorrection(epicsInt32 value);
        asynStatus setRCorrection(epicsInt32 value);
        asynStatus setExposureTime(epicsFloat64 value);
        asynStatus setAcquirePeriod(epicsFloat64 value);
        asynStatus setBitDepth(epicsInt32 value);
        asynStatus setBadChanIntrpl(epicsInt32 value);
        asynStatus setUseGates(epicsInt32 value);
        asynStatus setNumGates(epicsInt32 value);
        asynStatus setKthresh(epicsFloat64 value);
        asynStatus setEnergy(epicsFloat64 value);
        asynStatus setTau(epicsFloat64 value);
        asynStatus setTrigger(epicsInt32 value);
        asynStatus loadSettings(epicsInt32 value);
        asynStatus setReset();
        asynStatus getSettings();
        epicsInt32 getStatus();
        asynStatus getFirmware();
        asynStatus getSerialNumber();
        asynStatus readoutFrames(size_t nFrames);
        void decodeRawReadout(const std::vector<char>& data, epicsUInt32 * const result);
        void decodeProcessedReadout(const std::vector<char>& data, epicsUInt32 * const result);
        asynStatus sendCommand(const char* format, ...);
        template <class T> T writeReadNumeric(const char* inString) const;
        template <int N> std::string writeReadOctet(const char* inString) const;
        bool dataCallback(const std::vector<char>& pData);

    private:
        enum SettingPreset {
            SettingPreset_Cu = 0,
            SettingPreset_Mo = 1,
            SettingPreset_Ag = 2, // Not supported on firmware versions less than 3
            SettingPreset_Cr = 3, // Not supported on firmware versions less than 3
            SettingPreset_Hg_Cr = 4,
            SettingPreset_Hg_Cu = 5,
            SettingPreset_Fst_Cu = 6,
            SettingPreset_Fst_Mo = 7,
            SettingPreset_Auto = 8
        };

        enum TriggerMode {
            TriggerMode_None = 0,
            TriggerMode_Single = 1,
            TriggerMode_Continuous = 2
        };

        enum ReadoutMode {
            ReadoutMode_Processed = 0,
            ReadoutMode_Raw = 1
        };

    private:
        epicsEvent startEvent_;
        asynUser *pasynUserMeter_;
        epicsInt32 nbits_;
        unsigned int chanperline_;
        epicsInt32 nmodules_;
        FirmwareVersion fwVersion_;
        StatusPair acquiring_;
        epicsInt32 serial_;
};

#define NUM_SD_PARAMS (&LAST_SD_PARAM - &FIRST_SD_PARAM + 1)


/**
 * Sends a command to the detector and reads the response.
 * \param[in] format Format string for the command
 * \param[in] ... Arguments for format.
 *
 * \return asynSuccess on successful command execution.
 */
asynStatus mythen::sendCommand(const char * format, ...)
{
    va_list args;
    const char *functionName = "sendCommand";
    char outString[MAX_COMMAND_LEN];

    va_start(args, format);
    int str_chars = vsprintf(outString, format, args);
    va_end(args);
    if (str_chars < 0) {
        asynPrint(pasynUserSelf, ASYN_TRACE_ERROR,
                "%s:%s: error, formatting of command failed %s\n",
                driverName, functionName, format);
        return asynError;
    }

    try {
        epicsInt32 result = writeReadNumeric<epicsInt32>(outString);
        if (result != 0) {
            asynPrint(pasynUserSelf, ASYN_TRACE_ERROR,
                    "%s:%s: error, command %s execution failed: expected 0, "
                    "received %d.\n",
                    driverName, functionName, outString, result);
            return asynError;
        }
        return asynSuccess;
    } catch (const MythenConnectionError& e) {
        asynPrint(pasynUserSelf, ASYN_TRACE_ERROR,
                "%s:%s: error, Connection failed while issuing command %s.\n",
                driverName, functionName, outString);
        return asynError;
    }
}

template <class T>
T mythen::writeReadNumeric(const char * outString) const
{
    size_t nread, nwrite;
    int eomReason;
    char inString[sizeof(T)];

    asynStatus status = pasynOctetSyncIO->writeRead(pasynUserMeter_, outString,
            strlen(outString), inString, sizeof(inString), M1K_TIMEOUT,
            &nwrite, &nread, &eomReason);

    if (status != asynSuccess) {
        throw MythenConnectionError(outString);
    }

    return byteCast<T>(inString);
}

template <int N>
std::string mythen::writeReadOctet(const char * outString) const
{
    size_t nread, nwrite;
    int eomReason;
    char inString[N];

    asynStatus status = pasynOctetSyncIO->writeRead(pasynUserMeter_,
            outString, strlen(outString), inString,
            N, M1K_TIMEOUT, &nwrite, &nread, &eomReason);

    if (status != asynSuccess) {
        throw MythenConnectionError(outString);
    }

    return std::string(inString);
}

asynStatus mythen::setAcquire(epicsInt32 value)
{
    asynStatus status = asynSuccess;
    static const char *functionName = "setAcquire";

    if (value == 0) {
        if (acquiring_.get_request()) {
            status = sendCommand("-stop");
        }
        getStatus();
        acquiring_.set_request(false);
    } else if (not acquiring_.get_request()) {
        acquiring_.set_request(true);
        // Notify the acquisition thread that acquisition has started
        startEvent_.signal();
    } else {
        // We are already requesting acquisition.
        status = asynSuccess;
    }

    if (status != asynSuccess) {
        if (acquiring_.get_request()) {
            setAcquire(false);
        }
        asynPrint(pasynUserSelf, ASYN_TRACE_ERROR,
                "%s:%s: error setting acquistion to %d!\n",
                driverName, functionName, value);
    }

    return status;
}

/**
 * Sets the Trigger Mode.
 *
 * \param[in] value Requested trigger mode
 *
 * \return asynSuccess on the successful trigger change, asynError otherwise
 */
asynStatus mythen::setTrigger(epicsInt32 value)
{
    // Reset trigger mode
    asynStatus status = sendCommand("-trigen 0");
    if (status != asynSuccess) {
        asynPrint(pasynUserSelf, ASYN_TRACE_ERROR,
                "%s: Unable to reset trigger status\n.", driverName);
        return status;
    }

    switch (value) {
        case TriggerMode_None:
            // Clearing trigen clears conttrig also
            return sendCommand("-trigen 0");
        case TriggerMode_Single:
            return sendCommand("-trigen 1");
        case TriggerMode_Continuous:
            return sendCommand("-conttrigen 1");
        default:
            asynPrint(pasynUserSelf, ASYN_TRACE_ERROR,
                    "%s: Unknown trigger mode %d \n.", driverName, value);
            return asynError;
    }
}


/**
 * Sets the dead time constant for the rate correction
 *
 * \param[in] value Value for the tau
 *
 * \return asynSuccess on the successful set, asynError otherwise
 */
asynStatus mythen::setTau(epicsFloat64 value)
{
    if(value == -1 or value > 0) {
        return sendCommand("-tau %f", value);
    } else {
        asynPrint(pasynUserSelf, ASYN_TRACE_ERROR,
                "error check if tau -1 or >0 (value = %f)\n", value);
        return asynError;
    }
}


/**
 * Sets the energy threshold for the modules.
 *
 * \param[in] value Value for energy threshold
 *
 * \return asynSuccess on the successful set, asynError otherwise
 */
asynStatus mythen::setKthresh(epicsFloat64 value)
{
    epicsInt32 i;
    int status = asynSuccess;

    if (value < 0) {
        asynPrint(pasynUserSelf, ASYN_TRACE_ERROR,
                "Energy threshold must be positive."
                " (setKthresh called with %f)\n", value);
        return asynError;
    }

    for(i=0; i<nmodules_; ++i) {
        status |= sendCommand("-module %d", i);
        // If the Mythen is set to automatic use the -autosettings <f> command
        if (automaticMode) {
            status |= sendCommand("-autosettings %f", value);
        } else {
            status |= sendCommand("-kthresh %f", value);
        }
    }

    if(status == asynSuccess) {
        setDoubleParam(SDThreshold,value);
        callParamCallbacks();
    } else {
        setDoubleParam(SDThreshold,0);
        callParamCallbacks();

        asynPrint(pasynUserSelf, ASYN_TRACE_ERROR,
                "Unable to set kthresh to %f.\n", value);
        return asynError;
    }

    return asynSuccess;
}


/**
 * Sets the Xray energy for the modules
 *
 * \param[in] value Value for energy threshold
 *
 * \return asynSuccess on the successful set, asynError otherwise
 */
asynStatus mythen::setEnergy(epicsFloat64 value)
{
    epicsInt32 i;
    int status = asynSuccess;

    if (value < 0) {
        asynPrint(pasynUserSelf, ASYN_TRACE_ERROR,
                "X-ray energy must be positive."
                " (setEnergy called with %f)\n", value);
        return asynError;
    }

    if (fwVersion_.major() >= 3) {
        for(i=0; i<nmodules_; ++i) {
            status |= sendCommand("-module %d", i);
            status |= sendCommand("-energy %f", value);
        }
        if(status != asynSuccess) {
            asynPrint(pasynUserSelf, ASYN_TRACE_ERROR,
                    "Unable to set X-ray energy (value = %f)\n", value);
            return asynError;
        }
    } else {
        asynPrint(pasynUserSelf, ASYN_TRACE_ERROR,
                "X-ray energy cannot be set on this firmware.\n");
        return asynError;
    }

    return asynSuccess;
}

/**
 * Sets the exposure time of one frame.
 *
 * \param[in] value Value for exposure time in seconds
 *
 * \return asynSuccess on the successful set, asynError otherwise
 */
asynStatus mythen::setExposureTime(epicsFloat64 value)
{
    if (value < 0) {
        asynPrint(pasynUserSelf, ASYN_TRACE_ERROR,
                "Exposure time cannot be negative (reqested %f).\n", value);
        return asynError;
    }
    if (value > LLONG_MAX * 1E-7) {
        asynPrint(pasynUserSelf, ASYN_TRACE_ERROR,
                "Reqested exposure time (%f) too long. "
                "Maximum value is %f.\n",
                value, LLONG_MAX*1E-7);
        return asynOverflow;
    }

    long long hns = (long long)(value * (1E+7));
    epicsFloat64 period;
    int status = asynSuccess;

    // Update Acquire period as downtime of the detector was changed
    getDoubleParam(ADAcquirePeriod, &period);
    status |= setAcquirePeriod(period < value ? value : period);
    status |= sendCommand("-time %lld", hns);

    return (asynStatus)status;
}

/**
 * Sets the acquisition period of the detector.
 * The acquisition period is set by changing the time between acquisition
 * frames.
 *
 * \param[in] value Acquisition period in second, must be longer than
 *            exposure time.
 *
 * \return asynSuccess on the successful set, asynError otherwise
 */
asynStatus mythen::setAcquirePeriod(epicsFloat64 value)
{
    epicsFloat64 exposureTime;

    getDoubleParam(ADAcquireTime, &exposureTime);
    epicsFloat64 delayTime = value - exposureTime;
    if (delayTime < 0) {
        asynPrint(pasynUserSelf, ASYN_TRACE_ERROR,
                "Acquisition period (%f) shorter than exposure time (%f) "
                "setting the acquisition period to %f.\n", value,
                exposureTime, exposureTime);
        delayTime = 0;
    }
    if (delayTime > LLONG_MAX * 1E-7) {
        asynPrint(pasynUserSelf, ASYN_TRACE_ERROR,
                "Acquisition period (%f) too long. "
                "Maximum value is %f.\n", value, LLONG_MAX * 1E-7);
        return asynOverflow;
    }

    setDoubleParam(ADAcquirePeriod, exposureTime + delayTime);
    long long hns = (long long)(delayTime * (1E+7));
    return sendCommand("-delafter %d", hns);
}

/**
 * Enables or disables the flatfield correction.
 *
 * After initialisation the flatfield correction is enabled.
 *
 * \param[in] value 0 to disable or 1 to enable flatfield correction.
 *
 * \return asynSuccess on the successful set, asynError otherwise
 */
asynStatus mythen::setFCorrection(epicsInt32 value)
{
    return sendCommand("-flatfieldcorrection %d", value);
}

/**
 * Enables or disables the bad channel interpolation
 *
 * \param[in] value 0 to disable or 1 to enable interpolation.
 *
 * \return asynSuccess on the successful set, asynError otherwise
 */
asynStatus mythen::setBadChanIntrpl(epicsInt32 value)
{
    return sendCommand("-badchannelinterpolation %d", value);
}

/**
 * Enables or disables the rate correction.
 *
 * After initialisation the rate correction is disabled.
 *
 * \param[in] value 0 to disable or 1 to enable rate correction.
 *
 * \return asynSuccess on the successful set, asynError otherwise
 */
asynStatus mythen::setRCorrection(epicsInt32 value)
{
    return sendCommand("-ratecorrection %d", value);
}

/**
 * Enables or disables the gates.
 *
 * After initialisation the gates are disabled.
 *
 * \param[in] value 0 to disable or 1 to enable gates.
 *
 * \return asynSuccess on the successful set, asynError otherwise
 */
asynStatus mythen::setUseGates(epicsInt32 value)
{
    return sendCommand("-gateen %d", value);
}

/**
 * Number of gates.
 *
 * \param[in] value Number of gates.
 *
 * \return asynSuccess on the successful set, asynError otherwise
 */
asynStatus mythen::setNumGates(epicsInt32 value)
{
    return sendCommand("-gates %d", value);
}

/**
 * Reads the firmware version and saves it to internal state.
 *
 * \return asynSuccess if the version is successfuly read, asynError otherwise
 */
asynStatus mythen::getFirmware()
{
    try {
        std::string fw_result =
            writeReadOctet<FIRMWARE_VERSION_LEN>("-get version");
        fwVersion_ = FirmwareVersion(fw_result);
        return asynSuccess;
    } catch (const MythenConnectionError& e) {
        asynPrint(pasynUserSelf, ASYN_TRACE_ERROR,
                "%s: Unable to read firmware version.\n",
                driverName);
        return asynError;
    }
}

/**
 * Reads the serial number of the mythen detector
 *
 * \return asynSuccess if the serial is successfuly read, asynError otherwise
 */
asynStatus mythen::getSerialNumber()
{
    try {
        epicsInt32 serialNum = writeReadNumeric<epicsInt32>("-get systemnum");
        setIntegerParam(SDSerialNumber, serialNum);
        return asynSuccess;
    } catch (const MythenConnectionError& e) {
        asynPrint(pasynUserSelf, ASYN_TRACE_ERROR,
                "%s: Unable to read serial number.\n",
                driverName);
        return asynError;
    }
}

/**
 * Gets the acquisition status and sends it to the EPICS layer.
 *
 * \return Acquisition status of the detector.
 */
epicsInt32 mythen::getStatus()
{
    epicsInt32 detStatus;

    try {
        epicsInt32 aux = writeReadNumeric<epicsInt32>("-get status");
        int m_status = aux & 1;       // Acquire running status when non-zero
        int t_status = aux & (1<<3);  // Waiting for trigger when non-zero
        int d_status = aux & (1<<16); // No Data Available when not zero
        int triggerWaitCnt=0;
        double triggerWait;

        if (m_status or not d_status) {
            detStatus = ADStatusAcquire;

            triggerWaitCnt=0;
            // Waits for Trigger for increasing amount of time for a total of
            // almost 1 minute // TODO I have no idea why this is done this way
            while (t_status and triggerWaitCnt < MAX_TRIGGER_TIMEOUT_COUNT) {
                triggerWait = 0.0001*pow(10.0,((double)(triggerWaitCnt/10)+1));
                epicsThreadSleep(triggerWait);
                aux = writeReadNumeric<epicsInt32>("-get status");
                t_status = aux & (1<<3);
                d_status = aux & (1<<16);
                triggerWaitCnt++;
            }

            if (not d_status) {
                detStatus = ADStatusReadout;
            } else if (triggerWaitCnt >= MAX_TRIGGER_TIMEOUT_COUNT) {
                detStatus = ADStatusError;
            }
        } else {
            detStatus = ADStatusIdle;
        }

    } catch (const MythenConnectionError& e) {
        asynPrint(pasynUserSelf, ASYN_TRACE_ERROR,
                "%s: Connection error: Unable to retrieve status.\n",
                driverName);
        detStatus = ADStatusError;
    }

    setIntegerParam(ADStatus, detStatus);
    callParamCallbacks();

    return detStatus;
}

/**
 * Sets the number of bits to be readout.
 *
 * \param[in] value Enum value for number of readout bits.
 *
 * \return asynSuccess on successful set, asynError otherwise
 */
asynStatus mythen::setBitDepth(epicsInt32 value)
{
    epicsInt32 nbits;

    switch (value) {
        case 1:
            nbits = 16;
            break;
        case 2:
            nbits = 8;
            break;
        case 3:
            nbits = 4;
            break;
        case 0:
        default:
            nbits = 24;
            break;
    }

    return sendCommand("-nbits %d", nbits);
}

/**
 * Loads predefined settings for the current module to measure
 * some common x-ray radiation. The command loads the energy calibration,
 * the bad channels file, the flatfield correction, and the trimbits
 * for the corresponding settings, and sets the energy threshold to a
 * suitable value.
 *
 * \param[in] value Enum value of the settings preset.
 *
 * \return asynSuccess on successful set, asynError otherwise
 */
asynStatus mythen::loadSettings(epicsInt32 value)
{
    int status = asynSuccess;
    epicsInt32 i = 0;

    automaticMode = false;

    for (i=0; i < nmodules_; ++i) {
        status = sendCommand("-module %d", i);

        if (fwVersion_.major() == 3) {
            switch (value) {
                case SettingPreset_Auto:
                    automaticMode = true;
                    for(i=0; i<nmodules_; ++i) {
                        status |= sendCommand("-module %d", i);
                        status |= sendCommand("-autosettings 5");
                    }
                    break;
                case SettingPreset_Cu:
                    status |= sendCommand("-settings Cu");
                    break;
                case SettingPreset_Mo:
                    status |= sendCommand("-settings Mo");
                    break;
                case SettingPreset_Ag:
                    status |= sendCommand("-settings Ag");
                    break;
                case SettingPreset_Cr:
                    status |= sendCommand("-settings Cr");
                    break;
                default:
                    asynPrint(pasynUserSelf, ASYN_TRACE_ERROR,
                        "%s: Unknown setting %d, nothing was done.\n",
                        driverName, value);
                    return asynError;
            }
        } else if (fwVersion_.major() == 2) {
            switch (value) {
                case SettingPreset_Auto:
                    automaticMode = true;
                    for(i=0; i<nmodules_; ++i) {
                        status |= sendCommand("-module %d", i);
                        status |= sendCommand("-autosettings 5");
                    }
                    break;
                case SettingPreset_Cu:
                    status |= sendCommand("-settings StdCu");
                    break;
                case SettingPreset_Mo:
                    status |= sendCommand("-settings StdMo");
                    break;
                case SettingPreset_Hg_Cr:
                    status |= sendCommand("-settings HgCr");
                    break;
                case SettingPreset_Hg_Cu:
                    status |= sendCommand("-settings HgCu");
                    break;
                case SettingPreset_Fst_Cu:
                    status |= sendCommand("-settings FastCu");
                    break;
                case SettingPreset_Fst_Mo:
                    status |= sendCommand("-settings FastMo");
                    break;
                default:
                    asynPrint(pasynUserSelf, ASYN_TRACE_ERROR,
                        "%s: Unknown setting %d, nothing was done.\n",
                        driverName, value);
                    return asynError;
            }
        } else{
            asynPrint(pasynUserSelf, ASYN_TRACE_ERROR,
                        "%s: Unknown firmware version %d, nothing was done.\n",
                        driverName, fwVersion_.major());
        }
    }

    if (status != asynSuccess) {
        asynPrint(pasynUserSelf, ASYN_TRACE_ERROR,
                "%s: Unable to set the settings to %d.\n",
                driverName, value);
        return asynError;
    }

    setIntegerParam(SDSetting,value);

    callParamCallbacks();

    return asynSuccess;
}

/**
 * Sets the detector back to default settings.
 *
 * This command takes about two seconds per module.
 *
 * \return asynSuccess on successful reset, asynError otherwise
 */
asynStatus mythen::setReset()
{
    asynStatus status = asynSuccess;
    epicsInt32 i = 0;

    callParamCallbacks();
    for (i=0; i<nmodules_; ++i) {
        status = sendCommand("-module %d", i);
        status = sendCommand("-reset");
    }
    callParamCallbacks();
    return status;
}


/**
 * Reads the values of all the modules parameters and sets them in the parameter library
 *
 * \return asynSuccess on successful read of parameters, asynError otherwise
 */
asynStatus mythen::getSettings()
{
    static const char *functionName = "getSettings";

    if (acquiring_) {
        asynPrint(pasynUserSelf, ASYN_TRACE_ERROR,
                "%s%s: Cannot update settings while acquiring.\n",
                driverName, functionName);
        return asynError;
    }

    try {
        int aux = 0;
        epicsFloat32 faux = 0.;
        long long laux = 0;

        aux = writeReadNumeric<epicsInt32>("-get flatfieldcorrection");
        if (aux!=0 && aux!=1) {
            asynPrint(pasynUserSelf, ASYN_TRACE_ERROR,
                    "%s%s: Invalid value %d received for flat field correction.\n",
                    driverName, functionName, aux);
            return asynError;
        }
        setIntegerParam(SDUseFlatField, aux);


        aux = writeReadNumeric<epicsInt32>("-get badchannelinterpolation");
        if (aux!=0 && aux!=1) {
            asynPrint(pasynUserSelf, ASYN_TRACE_ERROR,
                    "%s%s: Invalid value %d received for interpolation of "
                    "bad channels.\n",
                    driverName, functionName, aux);
            return asynError;
        }
        setIntegerParam(SDUseBadChanIntrpl, aux);

        aux = writeReadNumeric<epicsInt32>("-get ratecorrection");
        if (aux!=0 && aux!=1) {
            asynPrint(pasynUserSelf, ASYN_TRACE_ERROR,
                    "%s%s: Invalid value %d received for rate correction.\n",
                    driverName, functionName, aux);
            return asynError;
        }
        setIntegerParam(SDUseCountRate, aux);

        aux = writeReadNumeric<epicsInt32>("-get nbits");
        if (aux <= 0) {
            asynPrint(pasynUserSelf, ASYN_TRACE_ERROR,
                    "%s%s: Invalid value %d received for nbits.\n",
                    driverName, functionName, aux);
            return asynError;
        }
        nbits_ = aux;
        chanperline_ = 32 / nbits_;
        setIntegerParam(SDBitDepth, aux);

        epicsFloat64 acqTime;
        aux = writeReadNumeric<epicsInt32>("-get time");
        if (aux >= 0) {
            acqTime = (aux * (1E-7));
        } else {
            asynPrint(pasynUserSelf, ASYN_TRACE_ERROR,
                    "%s%s: Invalid value %d received for exposure time.\n",
                    driverName, functionName, aux);
            return asynError;
        }
        setDoubleParam(ADAcquireTime, acqTime);

        faux = writeReadNumeric<epicsFloat32>("-get tau");
        if (faux == -1 || faux > 0) {
            setDoubleParam(SDTau, faux);
        } else {
            asynPrint(pasynUserSelf, ASYN_TRACE_ERROR,
                    "%s%s: Invalid value %d received for tau.\n",
                    driverName, functionName, aux);
            return asynError;
        }

        faux = writeReadNumeric<epicsFloat32>("-get kthresh");
        if (faux < 0) {
            asynPrint(pasynUserSelf, ASYN_TRACE_ERROR,
                    "%s%s: Invalid value %f received for threshold.\n",
                    driverName, functionName, faux);
            return asynError;
        }
        else setDoubleParam(SDThreshold,faux);

        // Newer versions of firmware provide additional commands.
        if (fwVersion_.major() >= 3) {
            aux = writeReadNumeric<epicsInt32>("-get gates");
            if (aux < 0) {
                asynPrint(pasynUserSelf, ASYN_TRACE_ERROR,
                        "%s%s: Invalid value %d received number of gates.\n",
                        driverName, functionName, aux);
                return asynError;
            }
            setIntegerParam(SDNumGates, aux);

            aux = writeReadNumeric<epicsInt32>("-get gate");
            if (aux != 0 || aux != 1) {
                asynPrint(pasynUserSelf, ASYN_TRACE_ERROR,
                        "%s%s: Invalid value %d received for gate enabled.\n",
                        driverName, functionName, aux);
                return asynError;
            }
            setIntegerParam(SDUseGates, aux);

            faux = writeReadNumeric<epicsFloat32>("-get energy");
            if (faux < 0) {
                asynPrint(pasynUserSelf, ASYN_TRACE_ERROR,
                        "%s%s: Invalid value %f received for energy.\n",
                        driverName, functionName, faux);
                return asynError;
            }
            else setDoubleParam(SDEnergy,faux);

            epicsFloat64 deadTime;
            laux = writeReadNumeric<long long>("-get delafter");
            if (laux >= 0) {
                deadTime = (laux * (1E-7));
            }
            else {
                asynPrint(pasynUserSelf, ASYN_TRACE_ERROR,
                        "%s%s: Invalid value %lld received for delay between "
                        "frames.\n",
                        driverName, functionName, laux);
                return asynError;
            }
            setDoubleParam(ADAcquirePeriod, deadTime+acqTime);


            // Get trigger modes
            aux = writeReadNumeric<epicsInt32>("-get conttrig");
            if (aux < 0) {
                asynPrint(pasynUserSelf, ASYN_TRACE_ERROR,
                        "%s%s: Invalid value %d received for trigger.\n",
                        driverName, functionName, aux);
                return asynError;
            } else if (aux == 1) {
                setIntegerParam(ADTriggerMode, TriggerMode_Continuous);
            } else {
                aux = writeReadNumeric<epicsInt32>("-get trig");
                if (aux < 0) {
                    asynPrint(pasynUserSelf, ASYN_TRACE_ERROR,
                            "%s%s: Invalid value %d received for trigger.\n",
                            driverName, functionName, aux);
                    return asynError;
                } else if (aux == 1) {
                    setIntegerParam(ADTriggerMode, TriggerMode_Single);
                } else {
                    setIntegerParam(ADTriggerMode, TriggerMode_None);
                }
            }
        }

        callParamCallbacks();
        return asynSuccess;

    } catch (const MythenConnectionError& e) {
        asynPrint(pasynUserSelf, ASYN_TRACE_ERROR,
                "%s%s: Connection error happened while reading setting: %s.\n",
                driverName, functionName, e.what());
        return asynError;
    }
}

static void acquisitionTaskC(void *drvPvt)
{
    mythen *pPvt = (mythen*)drvPvt;
    pPvt->acquisitionTask();
}

/**
 * Reads out acquired frames from the device.
 *
 * \param[in] nFrames Number of frames to be acquired.
 *
 * \return asynSuccess on successful readout, asynError otherwise.
 */
asynStatus mythen::readoutFrames(size_t nFrames)
{
    const char* functionName = "readoutFrames";
    int readoutMode;
    getIntegerParam(SDReadout, &readoutMode);
    std::string read_cmd;
    unsigned int nread_expect;

    if (static_cast<ReadoutMode>(readoutMode) == ReadoutMode_Raw) {
        read_cmd = "-readoutraw";
        nread_expect = sizeof(epicsUInt32) * nmodules_ *
            MAX_DIMS / chanperline_;
    } else {
        read_cmd = "-readout";
        nread_expect = sizeof(epicsUInt32) * nmodules_ * MAX_DIMS;
    }


    for (size_t i = 0; i < nFrames; i++) {
        std::vector<char> detArray(nread_expect);
        size_t nread;
        size_t nwrite;
        int eomReason;
        bool dataOK;

        while (true) {
            asynStatus status = pasynOctetSyncIO->writeRead(pasynUserMeter_,
                    read_cmd.c_str(), read_cmd.size(),
                    &detArray[0], nread_expect,
                    M1K_TIMEOUT, &nwrite,
                    &nread, &eomReason);
            if (not acquiring_.get_request()) {
                return asynSuccess;
            } else if (status == asynSuccess and nread == nread_expect) {
                break;
            } else if (status == asynSuccess and nread != nread_expect) {
                asynPrint(pasynUserSelf, ASYN_TRACE_ERROR,
                        "%s:%s: Not enough data recieved.\n",
                        driverName, functionName);
                return asynError;
            } else if (status == asynError) {
                asynPrint(pasynUserSelf, ASYN_TRACE_ERROR,
                        "%s:%s: Data not recieved from detector.\n",
                        driverName, functionName);
                return asynError;
            }
        }

        lock();
        dataOK = dataCallback(detArray);
        unlock();
        if (not dataOK) {
            asynPrint(pasynUserSelf, ASYN_TRACE_ERROR,
                    "%s:%s: Received faulty data %d.\n",
                    driverName, functionName, dataOK);
            return asynError;
        }
    }

    return asynSuccess;
}

void mythen::acquisitionTask()
{
    static const char *functionName = "acquisitionTask";
    // Number of acquired frames since acquisition start

    while (true) {
        if (not acquiring_.get_request()) {
            getStatus();
            acquiring_.set_current(false);
            setIntegerParam(ADAcquire, 0);
            callParamCallbacks();
            asynPrint(this->pasynUserSelf, ASYN_TRACE_FLOW,
                    "%s:%s: waiting for acquire to start\n", driverName, functionName);
            startEvent_.wait(WAIT_TIMEOUT);
        } else {
            int detectorStatus;

            epicsInt32 imageMode;
            int frames;

            setIntegerParam(ADNumImagesCounter, 0);
            getIntegerParam(ADImageMode, &imageMode);

            /* Configure the device with the number of frames to take if in
             * Multiple mode */
            if (imageMode == ADImageMultiple) {
                getIntegerParam(ADNumImages, &frames);
            } else {
                frames = 1;
            }

            asynStatus status = sendCommand("-frames %d", frames);
            if(status != asynSuccess) {
                asynPrint(pasynUserSelf, ASYN_TRACE_ERROR,
                        "%s:%s: error setting the number of frames to =%d\n",
                        driverName, functionName, frames);
                setAcquire(0);
                continue;
            }

            acquiring_.set_current(true);
            setIntegerParam(ADAcquire, 1);
            callParamCallbacks();

            do {
                status = sendCommand("-start");

                if(status != asynSuccess) {
                    asynPrint(pasynUserSelf, ASYN_TRACE_ERROR,
                            "%s:%s: error sending start command status=%d\n",
                            driverName, functionName, status);
                    break;
                }

                status = readoutFrames(frames);
                if (status != asynSuccess) {
                    asynPrint(pasynUserSelf, ASYN_TRACE_ERROR,
                            "%s:%s: readout failed with status=%d\n",
                            driverName, functionName, status);
                    break;
                }

                detectorStatus = getStatus();
                if (detectorStatus == ADStatusError) {
                    asynPrint(pasynUserSelf, ASYN_TRACE_ERROR,
                            "%s:%s: The detector is in error state, stopping the "
                            "acquisition.\n",
                            driverName, functionName);
                    break;
                }
            } while (imageMode == ADImageContinuous and acquiring_.get_request());

            setAcquire(0);
        }
    }
}

bool mythen::dataCallback(const std::vector<char>& pData)
{
    NDArray *pImage;
    int ndims = 1;
    size_t dims[1];
    int arrayCallbacks;
    int imageCounter;
    int numImagesCounter;
    epicsTimeStamp timeStamp;
    epicsInt32 colorMode = NDColorModeMono;
    epicsInt32 imageMode;
    epicsInt32 readoutMode;

    dims[0] = MAX_DIMS*nmodules_;

    // Get the current time
    epicsTimeGetCurrent(&timeStamp);

    // Allocate a new image buffer
    pImage = this->pNDArrayPool->alloc(ndims, dims, NDInt32, MAX_DIMS*nmodules_*sizeof(epicsUInt32), NULL);
    getIntegerParam(SDReadout, &readoutMode);

    if (static_cast<ReadoutMode>(readoutMode) == ReadoutMode_Raw) {
        decodeRawReadout(pData, (epicsUInt32 *)pImage->pData);
    } else {
        decodeProcessedReadout(pData, (epicsUInt32 *)pImage->pData);
    }

    pImage->dataType = NDUInt32;
    pImage->ndims = ndims;
    pImage->dims[0].size = dims[0];
    pImage->dims[0].offset = 0;
    pImage->dims[0].binning = 1;

    pImage->pAttributeList->add("ColorMode", "Color Mode", NDAttrInt32, &colorMode);

    // Increase image counter
    getIntegerParam(NDArrayCounter, &imageCounter);
    getIntegerParam(ADNumImagesCounter, &numImagesCounter);
    imageCounter++;
    numImagesCounter++;
    setIntegerParam(NDArrayCounter, imageCounter);
    setIntegerParam(ADNumImagesCounter, numImagesCounter);

    getIntegerParam(ADImageMode, &imageMode);
    // Calculate time in multiple mode
    if (imageMode == ADImageMultiple) {
        epicsFloat64 acquirePeriod;
        epicsInt32 frames;

        getDoubleParam(ADAcquirePeriod, &acquirePeriod);
        getIntegerParam(ADNumImages, &frames);
        setDoubleParam(ADTimeRemaining, (frames-numImagesCounter)*acquirePeriod);
    }

    // Set the uniqueId and time stamp
    pImage->uniqueId = imageCounter;
    pImage->timeStamp = timeStamp.secPastEpoch + timeStamp.nsec / 1e9;

    // Get any attributes that have been defined for this driver
    this->getAttributes(pImage->pAttributeList);

    getIntegerParam(NDArrayCallbacks, &arrayCallbacks);
    if (arrayCallbacks) {
        /* Call the NDArray callback */
        /* Must release the lock here, or we can get into a deadlock, because we can
         * block on the plugin lock, and the plugin can be calling us */
        unlock();
        doCallbacksGenericPointer(pImage, NDArrayData, 0);
        lock();
    }

    /* We save the most recent good image buffer so it can be used in the
     * readADImage function.  Now release it. */
    if (this->pArrays[0]) this->pArrays[0]->release();
    this->pArrays[0] = pImage;

    /* Update any changed parameters */
    callParamCallbacks();

    return true;
}

/**
 * Decode routine for the raw readout.
 *
 * \param[in] data Response of the -readoutraw command
 * \param[out] result Array with the number of counts of all channels of size
 *             MAX_DIMS * nmodules_
 */
void mythen::decodeRawReadout(const std::vector<char>& data, epicsUInt32 * const result)
{
    int mask;
    epicsUInt32 * const uint_data = (epicsUInt32 *)&data[0];
    unsigned int size = nmodules_ * MAX_DIMS / chanperline_;

    switch (nbits_) {
        case 16:
            mask=0xffff;
            break;
        case 8:
            mask=0xff;
            break;
        case 4:
            mask=0xf;
            break;
        // Default to 24 bit
        case 24:
        default:
            mask = 0xffffff;
    }

    for (unsigned int j = 0; j < chanperline_; ++j) {
        int shift = nbits_*j;
        int shiftedMask = mask<<shift;
        for (unsigned int i = 0; i < size; ++i) {
            result[i*chanperline_+j] = ((uint_data[i]&shiftedMask)>>shift)&mask;
        }
    }
}

/**
 * Decode routine for the processed readout.
 *
 * \param[in] data Response of the -readout command
 * \param[out] result Array with the number of counts of all channels of size
 *             MAX_DIMS * nmodules_
 */
void mythen::decodeProcessedReadout(const std::vector<char>& data, epicsUInt32 * const result)
{
    epicsUInt32 * const uint_data = (epicsUInt32 *)&data[0];
    unsigned int size = nmodules_ * MAX_DIMS;

    for (unsigned int i = 0; i < size; ++i) {
        result[i] = uint_data[i] & 0xffffff;
    }
}

/**
 * Called when asyn clients call pasynOctet->write().
 * For all parameters it sets the value in the parameter library and calls any registered callbacks..
 *
 * \param[in] pasynUser pasynUser structure that encodes the reason and address.
 * \param[in] value Value to write.
 * \param[in] nChars Number of characters to write
 * \param[out] nActual Number of characters actually written
 *
 * \return asynSuccess on successful write, asynError otherwise
 */
asynStatus mythen::writeOctet(asynUser *pasynUser, const char *value,
        size_t nChars, size_t *nActual)
{
    int function = pasynUser->reason;
    int status = asynSuccess;
    const char *functionName = "writeOctet";

    /* Set the parameter in the parameter library. */
    status |= (asynStatus)setStringParam(function, (char *)value);

    /* If this is not a parameter we have handled call the base class */
    if (function < FIRST_SD_PARAM) {
        status |= ADDriver::writeOctet(pasynUser, value,nChars, nActual);
    }

    /* Update any changed parameters */
    callParamCallbacks();

    if (status) {
        asynPrint(pasynUser, ASYN_TRACE_ERROR,
                "%s:%s: error, status=%d function=%d, value=%s\n",
                driverName, functionName, (asynStatus)status, function, value);
    } else {
        asynPrint(pasynUser, ASYN_TRACEIO_DRIVER,
                "%s:%s: function=%d, value=%s\n",
                driverName, functionName, function, value);
    }

    *nActual = nChars;
    return (asynStatus)status;
}

/**
 * Called when asyn clients call pasynInt32->write().
 * This function performs actions for some parameters, including ADAcquire, ADBinX, etc.
 * For all parameters it sets the value in the parameter library and calls any registered callbacks..
 *
 * \param[in] pasynUser pasynUser structure that encodes the reason and address.
 * \param[in] value Value to write.
 *
 * \return asynSuccess on successful write, asynError otherwise
 */
asynStatus mythen::writeInt32(asynUser *pasynUser, epicsInt32 value)
{
    int function = pasynUser->reason;
    int status = asynSuccess;
    static const char *functionName = "writeInt32";

    /* Reject any call to the detector if it is running */
    if ((function != ADAcquire) && acquiring_) {
        asynPrint(this->pasynUserSelf, ASYN_TRACE_ERROR,
                "%s:%s: detector is busy\n", driverName, functionName);
        return asynError;
    }

    /* Set the parameter and readback in the parameter library.
     * This may be overwritten when we read back the
     * status at the end, but that's OK */
    status |= setIntegerParam(function, value);

    if (function == ADAcquire) {
        status = ADDriver::writeInt32(pasynUser, value);
        return setAcquire(value); // settings should not be updated
    } else if (function == SDSetting) {
        status |= loadSettings(value);
    } else if (function == SDUseFlatField) {
        status |= setFCorrection(value);
    } else if (function == SDUseCountRate) {
        status |= setRCorrection(value);
    } else if (function == SDUseBadChanIntrpl) {
        status |= setBadChanIntrpl(value);
    } else if (function == SDBitDepth) {
        status |= setBitDepth(value);
    } else if (function == SDNumGates) {
        status |= setNumGates(value);
    } else if (function == SDUseGates) {
        status |= setUseGates(value);
    } else if (function == SDReset) {
        status |= setReset();
    } else if (function == ADTriggerMode) {
        status |= ADDriver::writeInt32(pasynUser, value);
        status |= setTrigger(value);
    } else if (function == SDReadout){
        /* only save the parameter in the param store */
    } else if (function < FIRST_SD_PARAM) {
        /* If this is not a parameter we have handled call the base class */
        status |= ADDriver::writeInt32(pasynUser, value);
    } else {
        status = asynError;
    }

    status |= getSettings();

    /* Update any changed parameters */
    status |= callParamCallbacks();

    if (status != asynSuccess) {
        asynPrint(pasynUser, ASYN_TRACE_ERROR,
                "%s:%s: error, status=%d function=%d, value=%d\n",
                driverName, functionName, (asynStatus)status, function, value);
        return asynError;
    } else {
        asynPrint(pasynUser, ASYN_TRACEIO_DRIVER,
                "%s:%s: function=%d, value=%d\n",
                driverName, functionName, function, value);
    }

    return asynSuccess;
}

/**
 * Called when asyn clients call pasynFloat64->write().
 * For all  parameters it  sets the value in the parameter library and calls any registered callbacks.
 *
 * \param[in] pasynUser pasynUser structure that encodes the reason and address.
 * \param[in] value Value to write.
 *
 * \return asynSuccess on successful write, asynError otherwise
 */
asynStatus mythen::writeFloat64(asynUser *pasynUser, epicsFloat64 value)
{
    int function = pasynUser->reason;
    int status = asynSuccess;
    int addr = 0;
    const char* functionName = "writeFloat64";

    status = getAddress(pasynUser, &addr);
    if (status != asynSuccess) return((asynStatus)status);

    /* Reject any call to the detector if it is running */
    if (acquiring_) {
        asynPrint(this->pasynUserSelf, ASYN_TRACE_ERROR,
                "%s:%s: detector is busy\n", driverName, functionName);
        return asynError;
    }

    /* Set the parameter in the parameter library. */
    status = setDoubleParam(addr, function, value);

    if (function == ADAcquireTime) {
        status |= setExposureTime(value);
    } else if (function == SDThreshold) {
        status |= setKthresh(value);
    } else if (function == SDEnergy) {
        status |= setEnergy(value);
    } else if (function == SDTau) {
        status |= setTau(value);
    } else if (function == ADAcquirePeriod) {
        status |= setAcquirePeriod(value);
    } else if (function < NUM_SD_PARAMS) {
        /* If this is not a parameter we have handled call the base class */
<<<<<<< HEAD
        status = ADDriver::writeFloat64(pasynUser, value);
    } else {
        status = asynError;
=======
        if (function < FIRST_SD_PARAM) status = ADDriver::writeFloat64(pasynUser, value);
>>>>>>> 3cce5522
    }

    status |= getSettings();

    /* Update any changed parameters */
    status |= callParamCallbacks();

    if (status != asynSuccess) {
        asynPrint(pasynUser, ASYN_TRACE_ERROR,
                "%s:%s: error, status=%d function=%d, value=%g\n",
                driverName, functionName, (asynStatus)status, function, value);
        return asynError;
    } else {
        asynPrint(pasynUser, ASYN_TRACEIO_DRIVER,
                "%s:%s: function=%d, value=%g\n",
                driverName, functionName, function, value);
    }
    return asynSuccess;
}


/**
 * Report status of the driver.
 * Prints details about the driver if details>0.
 * It then calls the ADDriver::report() method.
 *
 * \param[in] fp File pointed passed by caller where the output is written to.
 * \param[in] details If >0 then driver details are printed.
 */
void mythen::report(FILE *fp, int details)
{
    fprintf(fp, "mythen %s\n", this->portName);
    if (details > 0) {
        int nx, ny, dataType;
        getIntegerParam(ADSizeX, &nx);
        getIntegerParam(ADSizeY, &ny);
        getIntegerParam(NDDataType, &dataType);
        fprintf(fp, "  NX, NY:            %d  %d\n", nx, ny);
        fprintf(fp, "  Data type:         %d\n", dataType);
    }
    /* Invoke the base class method */
    ADDriver::report(fp, details);
}


/**
 * Constructor for mythen driver; most parameters are simply passed to ADDriver::ADDriver.
 * After calling the base class constructor this method creates a thread to collect the detector data,
 * and sets reasonable default values for the parameters defined in this class, asynNDArrayDriver, and ADDriver.
 *
 * \param[in] portName The name of the asyn port driver to be created.
 * \param[in] IPPortName The asyn network port connection to the Mythen
 * \param[in] maxBuffers The maximum number of NDArray buffers that the NDArrayPool for this driver is
 *            allowed to allocate. Set this to -1 to allow an unlimited number of buffers.
 * \param[in] maxMemory The maximum amount of memory that the NDArrayPool for this driver is
 *            allowed to allocate. Set this to -1 to allow an unlimited amount of memory.
 * \param[in] priority The thread priority for the asyn port driver thread if ASYN_CANBLOCK is set in asynFlags.
 * \param[in] stackSize The stack size for the asyn port driver thread if ASYN_CANBLOCK is set in asynFlags.
 */
mythen::mythen(const char *portName, const char *IPPortName,
        int maxBuffers, size_t maxMemory,
        int priority, int stackSize)

: ADDriver(portName, 1, NUM_SD_PARAMS, maxBuffers, maxMemory,
        0, 0,             /* No interfaces beyond those set in ADDriver.cpp */
        ASYN_CANBLOCK | ASYN_MULTIDEVICE, 1, /* ASYN_CANBLOCK=1, ASYN_MULTIDEVICE=1, autoConnect=1 */
        priority, stackSize),
  startEvent_()
{
    int status = asynSuccess;
    const char *functionName = "mythen";

    /* Create the epicsEvents for signaling to the mythen task when acquisition starts and stops */
    status = pasynOctetSyncIO->connect(IPPortName, 0, &pasynUserMeter_, NULL);
    if (status) {
        printf("%s:%s: error calling pasynOctetSyncIO->connect, status=%d, error=%s\n",
                driverName, functionName, (asynStatus)status,
                pasynUserMeter_->errorMessage);
        return;
    }

    createParam(SDSettingString,          asynParamInt32,   &SDSetting);
    createParam(SDThresholdString,        asynParamFloat64, &SDThreshold);
    createParam(SDEnergyString,           asynParamFloat64, &SDEnergy);
    createParam(SDUseFlatFieldString,     asynParamInt32,   &SDUseFlatField);
    createParam(SDUseCountRateString,     asynParamInt32,   &SDUseCountRate);
    createParam(SDUseBadChanIntrplString, asynParamInt32,   &SDUseBadChanIntrpl);
    createParam(SDBitDepthString,         asynParamInt32,   &SDBitDepth);
    createParam(SDUseGatesString,         asynParamInt32,   &SDUseGates);
    createParam(SDNumGatesString,         asynParamInt32,   &SDNumGates);
    createParam(SDResetString,            asynParamInt32,   &SDReset);
    createParam(SDTauString,              asynParamFloat64, &SDTau);
    createParam(SDReadoutString,          asynParamInt32,   &SDReadout);
    createParam(SDFirmwareVersionString,  asynParamOctet,   &SDFirmwareVersion);
    createParam(SDFirmwareMajorString,    asynParamInt32,   &SDFirmwareMajor);
    createParam(SDNModulesString,         asynParamInt32,   &SDNModules);
    createParam(SDSerialNumberString,     asynParamInt32,   &SDSerialNumber);

    status =  setStringParam (ADManufacturer, "Dectris");
    status |= setStringParam (ADModel,        "Mythen");

    status |= getFirmware();
    status |= setStringParam (SDFirmwareVersion, fwVersion_.c_str());
    status |= setIntegerParam (SDFirmwareMajor, fwVersion_.major());
    status |= getSerialNumber();

    getStatus();

    try {
        nmodules_ = writeReadNumeric<epicsInt32>("-get nmodules");
        if (nmodules_ < 0) {
            asynPrint(pasynUserSelf, ASYN_TRACE_ERROR,
                    "%s:%s: error, -get nmodules recieved %d.\n",
                    driverName, functionName, nmodules_);
            status |= asynError;
        }
        status |= setIntegerParam(SDNModules, nmodules_);
    } catch (const MythenConnectionError& e) {
        asynPrint(pasynUserSelf, ASYN_TRACE_ERROR,
                "%s:%s: error, unable to get number of modules.\n",
                driverName, functionName);
        status |= asynError;
    }

    status |= setIntegerParam(ADMaxSizeX, MAX_DIMS*nmodules_);
    status |= setIntegerParam(ADMaxSizeY, 1);
    status |= setIntegerParam(ADSizeX, MAX_DIMS*nmodules_);
    status |= setIntegerParam(ADSizeY, 1);
    status |= setIntegerParam(ADMinX,  0);
    status |= setIntegerParam(ADMinY,  0);
    status |= setIntegerParam(ADBinX,  1);
    status |= setIntegerParam(ADBinY,  1);

    status |= setIntegerParam(NDArraySize, MAX_DIMS*nmodules_*sizeof(epicsUInt32));
    status |= setIntegerParam(NDArraySizeX, MAX_DIMS*nmodules_);
    status |= setIntegerParam(NDArraySizeY, 1);

    status |= setIntegerParam(ADImageMode, ADImageSingle);


    /* Read the current settings from the device.  This will set parameters in the parameter library. */
    status |= getSettings();

    callParamCallbacks();

    epicsFloat64 exposureTime;
    status |= getDoubleParam(ADAcquireTime, &exposureTime);
    status |= setDoubleParam(ADAcquirePeriod, exposureTime);

    if (status != asynSuccess) {
        printf("%s: unable to read camera parameters\n", functionName);
        return;
    }

    /* Create the thread that runs acquisition */
    epicsThreadCreate("acquisitionTask",
                epicsThreadPriorityMedium,
                epicsThreadGetStackSize(epicsThreadStackMedium),
                acquisitionTaskC,
                this);
}

} // namespace mythen

extern "C" int mythenConfig(const char *portName, const char *IPPortName,
        int maxBuffers, size_t maxMemory,
        int priority, int stackSize)
{
    new mythen::mythen(portName, IPPortName,
            maxBuffers, maxMemory, priority, stackSize);
    return asynSuccess;
}

/* Code for iocsh registration */
static const iocshArg mythenConfigArg0 = {"Port name", iocshArgString};
static const iocshArg mythenConfigArg1 = {"Asyn port name", iocshArgString};
static const iocshArg mythenConfigArg2 = {"maxBuffers", iocshArgInt};
static const iocshArg mythenConfigArg3 = {"maxMemory", iocshArgInt};
static const iocshArg mythenConfigArg4 = {"priority", iocshArgInt};
static const iocshArg mythenConfigArg5 = {"stackSize", iocshArgInt};
static const iocshArg * const mythenConfigArgs[] =  {&mythenConfigArg0,
                                                     &mythenConfigArg1,
                                                     &mythenConfigArg2,
                                                     &mythenConfigArg3,
                                                     &mythenConfigArg4,
                                                     &mythenConfigArg5};
static const iocshFuncDef configmythen = {"mythenConfig", 6, mythenConfigArgs};
static void configmythenCallFunc(const iocshArgBuf *args)
{
    mythenConfig(args[0].sval, args[1].sval, args[2].ival,
            args[3].ival, args[4].ival,  args[5].ival);
}


static void mythenRegister(void)
{
    iocshRegister(&configmythen, configmythenCallFunc);
}

extern "C" {
    epicsExportRegistrar(mythenRegister);
}
<|MERGE_RESOLUTION|>--- conflicted
+++ resolved
@@ -1553,13 +1553,9 @@
         status |= setAcquirePeriod(value);
     } else if (function < NUM_SD_PARAMS) {
         /* If this is not a parameter we have handled call the base class */
-<<<<<<< HEAD
-        status = ADDriver::writeFloat64(pasynUser, value);
+        if (function < FIRST_SD_PARAM) status = ADDriver::writeFloat64(pasynUser, value);
     } else {
         status = asynError;
-=======
-        if (function < FIRST_SD_PARAM) status = ADDriver::writeFloat64(pasynUser, value);
->>>>>>> 3cce5522
     }
 
     status |= getSettings();
